--- conflicted
+++ resolved
@@ -87,8 +87,5 @@
 	AFC_MAKE_LINK = 0x0000001C      // MakeLink
 };
 
-<<<<<<< HEAD
-uint32_t iphone_afc_get_file_handle(iphone_afc_file_t file);
-=======
-uint32 iphone_afc_get_file_handle(iphone_afc_file_t file);
->>>>>>> 201e1ff5
+
+uint32_t iphone_afc_get_file_handle(iphone_afc_file_t file);