/*
 * main.c
 * Rudimentary interface to the iPhone
 *
 * Copyright (c) 2008 Zach C. All Rights Reserved.
 *
 * This library is free software; you can redistribute it and/or
 * modify it under the terms of the GNU Lesser General Public
 * License as published by the Free Software Foundation; either
 * version 2.1 of the License, or (at your option) any later version.
 * 
 * This library is distributed in the hope that it will be useful,
 * but WITHOUT ANY WARRANTY; without even the implied warranty of
 * MERCHANTABILITY or FITNESS FOR A PARTICULAR PURPOSE.  See the GNU
 * Lesser General Public License for more details.
 * 
 * You should have received a copy of the GNU Lesser General Public
 * License along with this library; if not, write to the Free Software
 * Foundation, Inc., 51 Franklin Street, Fifth Floor, Boston, MA  02110-1301  USA 
 */

#include <stdio.h>
#include <string.h>
#include <errno.h>
#include <usb.h>
#include <glib.h>

#include <libiphone/libiphone.h>
#include <libiphone/lockdown.h>
#include <libiphone/afc.h>
#include <libiphone/notification_proxy.h>
#include "../src/utils.h"

static void notifier(const char *notification)
{
	printf("---------------------------------------------------------\n");
	printf("------> Notification received: %s\n", notification);
	printf("---------------------------------------------------------\n");
}

static void perform_notification(iphone_device_t phone, lockdownd_client_t client, const char *notification)
{
	int nport = 0;
	np_client_t np;

	lockdownd_start_service(client, "com.apple.mobile.notification_proxy", &nport);
	if (nport) {
		printf("::::::::::::::: np was started ::::::::::::\n");
		np_client_new(phone, nport, &np);
		if (np) {
			printf("::::::::: PostNotification %s\n", notification);
			np_post_notification(np, notification);
			np_client_free(np);
		}
	} else {
		printf("::::::::::::::: np was NOT started ::::::::::::\n");
	}
}

int main(int argc, char *argv[])
{
	unsigned int bytes = 0;
	int port = 0, i = 0;
	int npp;
	lockdownd_client_t client = NULL;
	iphone_device_t phone = NULL;
	uint64_t lockfile = 0;
	np_client_t gnp = NULL;

	if (argc > 1 && !strcasecmp(argv[1], "--debug")) {
		iphone_set_debug_level(1);
		iphone_set_debug_mask(DBGMASK_ALL);
	} else {
		iphone_set_debug_level(0);
		iphone_set_debug_mask(DBGMASK_NONE);
	}

	if (IPHONE_E_SUCCESS != iphone_get_device(&phone)) {
		printf("No iPhone found, is it plugged in?\n");
		return -1;
	}

	char *uuid = NULL;
	if (IPHONE_E_SUCCESS == iphone_device_get_uuid(phone, &uuid)) {
		printf("DeviceUniqueID : %s\n", uuid);
	}
	if (uuid)
		free(uuid);

	if (LOCKDOWN_E_SUCCESS != lockdownd_client_new(phone, &client)) {
		iphone_device_free(phone);
		printf("Exiting.\n");
		return -1;
	}

	char *nnn = NULL;
	if (LOCKDOWN_E_SUCCESS == lockdownd_get_device_name(client, &nnn)) {
		printf("DeviceName : %s\n", nnn);
		free(nnn);
	}

	lockdownd_start_service(client, "com.apple.afc", &port);

	if (port) {
		afc_client_t afc = NULL;
		afc_client_new(phone, port, &afc);
		if (afc) {
			lockdownd_start_service(client, "com.apple.mobile.notification_proxy", &npp);
			if (npp) {
				printf("Notification Proxy started.\n");
				np_client_new(phone, npp, &gnp);
			} else {
				printf("ERROR: Notification proxy could not be started.\n");
			}
			if (gnp) {
				const char *nspec[5] = {
					NP_SYNC_CANCEL_REQUEST,
					NP_SYNC_SUSPEND_REQUEST,
					NP_SYNC_RESUME_REQUEST,
					NP_ITDBPREP_DID_END,
					NULL
				};
				np_observe_notifications(gnp, nspec);
				np_set_notify_callback(gnp, notifier);
			}

			perform_notification(phone, client, NP_SYNC_WILL_START);

			afc_file_open(afc, "/com.apple.itunes.lock_sync", AFC_FOPEN_RW, &lockfile);
			if (lockfile) {
				printf("locking file\n");
				afc_file_lock(afc, lockfile, AFC_LOCK_EX);

				perform_notification(phone, client, NP_SYNC_DID_START);
			}

			char **dirs = NULL;
			afc_read_directory(afc, "/eafaedf", &dirs);
			if (!dirs)
				afc_read_directory(afc, "/", &dirs);
			printf("Directory time.\n");
			for (i = 0; dirs[i]; i++) {
				printf("/%s\n", dirs[i]);
			}

			g_strfreev(dirs);

			dirs = NULL;
			afc_get_device_info(afc, &dirs);
			if (dirs) {
				for (i = 0; dirs[i]; i += 2) {
					printf("%s: %s\n", dirs[i], dirs[i + 1]);
				}
			}
			g_strfreev(dirs);

			uint64_t my_file = 0;
			char **info = NULL;
			uint64_t fsize = 0;
			if (AFC_E_SUCCESS == afc_get_file_info(afc, "/readme.libiphone.fx", &info) && info) {
				for (i = 0; info[i]; i += 2) {
					printf("%s: %s\n", info[i], info[i+1]);
					if (!strcmp(info[i], "st_size")) {
						fsize = atoll(info[i+1]);
					}
				}
			}

<<<<<<< HEAD
			if (IPHONE_E_SUCCESS ==
				afc_open_file(afc, "/readme.libiphone.fx", AFC_FOPEN_RDONLY, &my_file) && my_file) {
				printf("A file size: %llu\n", (long long)fsize);
=======
			if (AFC_E_SUCCESS ==
				afc_file_open(afc, "/readme.libiphone.fx", AFC_FOPEN_RDONLY, &my_file) && my_file) {
				printf("A file size: %llu\n", fsize);
>>>>>>> 19c9750d
				char *file_data = (char *) malloc(sizeof(char) * fsize);
				afc_file_read(afc, my_file, file_data, fsize, &bytes);
				if (bytes > 0) {
					printf("The file's data:\n");
					fwrite(file_data, 1, bytes, stdout);
				}
				printf("\nClosing my file.\n");
				afc_file_close(afc, my_file);
				free(file_data);
			} else
				printf("couldn't open a file\n");

			afc_file_open(afc, "/readme.libiphone.fx", AFC_FOPEN_WR, &my_file);
			if (my_file) {
				char *outdatafile = strdup("this is a bitchin text file\n");
				afc_file_write(afc, my_file, outdatafile, strlen(outdatafile), &bytes);
				free(outdatafile);
				if (bytes > 0)
					printf("Wrote a surprise. ;)\n");
				else
					printf("I wanted to write a surprise, but... :(\n");
				afc_file_close(afc, my_file);
			}
			printf("Deleting a file...\n");
			bytes = afc_remove_path(afc, "/delme");
			if (bytes)
				printf("Success.\n");
			else
				printf("Failure. (expected unless you have a /delme file on your phone)\n");

			printf("Renaming a file...\n");
			bytes = afc_rename_path(afc, "/renme", "/renme2");
			if (bytes > 0)
				printf("Success.\n");
			else
				printf("Failure. (expected unless you have a /renme file on your phone)\n");

			printf("Seek & read\n");
			afc_file_open(afc, "/readme.libiphone.fx", AFC_FOPEN_RDONLY, &my_file);
			if (AFC_E_SUCCESS != afc_file_seek(afc, my_file, 5, SEEK_CUR))
				printf("WARN: SEEK DID NOT WORK\n");
			char *threeletterword = (char *) malloc(sizeof(char) * 5);
			afc_file_read(afc, my_file, threeletterword, 3, &bytes);
			threeletterword[3] = '\0';
			if (bytes > 0)
				printf("Result: %s\n", threeletterword);
			else
				printf("Couldn't read!\n");
			free(threeletterword);
			afc_file_close(afc, my_file);
		}

		if (gnp && lockfile) {
			printf("XXX sleeping\n");
			sleep(5);

			printf("XXX unlocking file\n");
			afc_file_lock(afc, lockfile, AFC_LOCK_UN);

			printf("XXX closing file\n");
			afc_file_close(afc, lockfile);

			printf("XXX sleeping\n");
			sleep(5);
			//perform_notification(phone, client, NP_SYNC_DID_FINISH);
		}

		if (gnp) {
			np_client_free(gnp);
			gnp = NULL;
		}

		afc_client_free(afc);
	} else {
		printf("Start service failure.\n");
	}

	printf("All done.\n");

	lockdownd_client_free(client);
	iphone_device_free(phone);

	return 0;
}<|MERGE_RESOLUTION|>--- conflicted
+++ resolved
@@ -166,15 +166,9 @@
 				}
 			}
 
-<<<<<<< HEAD
-			if (IPHONE_E_SUCCESS ==
+			if (AFC_E_SUCCESS ==
 				afc_open_file(afc, "/readme.libiphone.fx", AFC_FOPEN_RDONLY, &my_file) && my_file) {
 				printf("A file size: %llu\n", (long long)fsize);
-=======
-			if (AFC_E_SUCCESS ==
-				afc_file_open(afc, "/readme.libiphone.fx", AFC_FOPEN_RDONLY, &my_file) && my_file) {
-				printf("A file size: %llu\n", fsize);
->>>>>>> 19c9750d
 				char *file_data = (char *) malloc(sizeof(char) * fsize);
 				afc_file_read(afc, my_file, file_data, fsize, &bytes);
 				if (bytes > 0) {
